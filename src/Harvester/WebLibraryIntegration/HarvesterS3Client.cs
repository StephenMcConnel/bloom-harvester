﻿using Amazon;
using Amazon.S3;
using Amazon.S3.Transfer;
using Bloom.WebLibraryIntegration;
using System;
using System.Collections.Generic;
using System.IO;
using System.Linq;
using System.Text;
using System.Threading.Tasks;
using L10NSharp;
using Amazon.S3.Model;
using System.Web;

namespace BloomHarvester.WebLibraryIntegration
{
	public class HarvesterS3Client : BloomS3Client
	{
		public const string HarvesterUnitTestBucketName = "bloomharvest-unittests";
		public const string HarvesterSandboxBucketName = "bloomharvest-sandbox";
		public const string HarvesterProductionBucketName = "bloomharvest";

		private EnvironmentSetting _s3Environment;
		private bool _forReading;

		public HarvesterS3Client(string bucketName, EnvironmentSetting s3Environment, bool forReading)
			: base(bucketName)
		{
			_s3Environment = s3Environment;
			_forReading = forReading;
		}

		internal static IEnumerable<string> EnumerateAllBloomLibraryBucketNames()
		{
			yield return ProductionBucketName;
			yield return SandboxBucketName;
			yield return UnitTestBucketName;
		}

		internal static IEnumerable<string> EnumerateAllHarvesterBucketNames()
		{
			yield return HarvesterProductionBucketName;
			yield return HarvesterSandboxBucketName;
			yield return HarvesterUnitTestBucketName;
		}

		internal static string GetBloomS3UrlPrefix()
		{
			return "https://s3.amazonaws.com/";
		}

		internal static string RemoveSiteAndBucketFromUrl(string url)
		{
			string decodedUrl = HttpUtility.UrlDecode(url);
			string urlWithoutTitle = Harvester.RemoveBookTitleFromBaseUrl(decodedUrl);			
			var bookOrder = urlWithoutTitle.Substring(GetBloomS3UrlPrefix().Length);
			var index = bookOrder.IndexOf('/');
			var folder = bookOrder.Substring(index + 1);

			return folder;
		}

		protected override IAmazonS3 CreateAmazonS3Client(string bucketName, AmazonS3Config s3Config)
		{
			var bucketType = _forReading ? "Books" : "Harvester";
			// The keys aren't very important for reading, since the data we want to read is public,
			// but it seems they do need to belong to the right project. Note that currently both the
			// read buckets are in the same project as the dev harvester bucket, so the same keys
			// work for both dev and prod reading as for dev writing, while we need different ones for prod writing.
			// However, this may not always be the case, so the code is set up for the complete set of
			// four pairs of keys. In particular we may eventually remove public read access from
			// the BloomBooks buckets (Bloom only needs to write to them, only the harvester needs to
			// read), at which point keys giving the harvester read access will become critical.
			// We may be able to consolidate down to one set of keys for the harvester user (which
			// is configured to have appropriate access to all buckets) once we get back to having
			// all the buckets in one account/project (i.e., sil-lead).
			return new AmazonS3Client(
				Environment.GetEnvironmentVariable($"Bloom{bucketType}S3Key{_s3Environment}"),
				Environment.GetEnvironmentVariable($"Bloom{bucketType}S3SecretKey{_s3Environment}"),
				RegionEndpoint.USEast1);
		}

		/// <summary>
		/// Uploads a single file to AWS S3
		/// </summary>
		/// <param name="filePath"></param>
		/// <param name="uploadFolderKey">The key prefix of the S3 object to create (i.e., which subfolder to upload it to)</param>
		public void UploadFile(string filePath, string uploadFolderKey)
		{
			using (var fileTransferUtility = new TransferUtility(GetAmazonS3(_bucketName)))
			{
				// This uploads but does not set public read
				// fileTransferUtility.Upload(filePath, $"{_bucketName}/{uploadFolderKey}");
				var request = new TransferUtilityUploadRequest()
				{
					BucketName = _bucketName,
					FilePath = filePath,
					Key = uploadFolderKey + "/" + Path.GetFileName(filePath)
				};
				// The effect of this is that navigating to the file's URL is always treated as an attempt to download the file.
				// At one point we avoided doing this for the PDF (typically a preview) which we want to navigate to in the Preview button
				// of BloomLibrary. But now we do the preview another way and PDFs are also treated as things to download.
				// I'm not sure whether it still matters for any files. This code was copied from Bloom.
				// Comment there says it was temporarily important for the BookOrder file when the Open In Bloom button just downloaded it.
				// However, now the download link uses the bloom: prefix to get the URL passed directly to Bloom,
				// so it may not be needed for anything. Still, at least for the files a browser would not know how to
				// open, it seems desirable to download them rather than try to open them, if such a thing should ever happen.
				// So I'm leaving the code in for now.
				request.Headers.ContentDisposition = "attachment";
				// It is possible to also set the filename (after attachment, put ; filename='" + Path.GetFileName(file) + "').
				// Currently the default seems to be to use the file's name from the key, which is fine, so not messing with this.
				// At one point we did try it, and found that AWSSDK can't cope with setting this for files with non-ascii names.
				// It seems that the header we insert here eventually becomes a header for a web request, and these allow only ascii.
				// There may be some way to encode non-ascii filenames to get the effect, if we ever want it again. Or AWS may fix the problem.
				// If you put setting the filename back in without such a workaround, be sure to test with a non-ascii book title.

				request.CannedACL = S3CannedACL.PublicRead; // Allows any browser to download it.

				try
				{
					fileTransferUtility.Upload(request);

				}
				catch
				{
					throw;
				}
			}
		}

		/// <summary>
		/// Uploads a directory to AWS S3
		/// </summary>
		/// <param name="directoryToUpload">The local directory whose contents should be uploaded to S3</param>
		/// <param name="uploadFolderKey">The key prefix of the S3 objects to create (i.e., which subfolder to upload it to)</param>
		public void UploadDirectory(string directoryToUpload, string uploadFolderKey)
		{
			// Delete the directory first in case the directory to upload is a strict subset of the existing contents.
			DeleteBookData(_bucketName, uploadFolderKey);

			using (var transferUtility = new TransferUtility(GetAmazonS3(_bucketName)))
			{
				var request = new TransferUtilityUploadDirectoryRequest
				{
					Directory = directoryToUpload,
					BucketName = _bucketName,
					KeyPrefix = uploadFolderKey,
					SearchPattern = "*.*",
					SearchOption = System.IO.SearchOption.AllDirectories,
					CannedACL = S3CannedACL.PublicRead
				};

				// Enhance: Could call the BloomDesktop code directly in future if desired.
				transferUtility.UploadDirectory(request);
			}
		}

<<<<<<< HEAD
		public string GetFileWithExtension(string bookFolder, string extension, string idealBaseName="")
		{
			var s3 = GetAmazonS3(_bucketName);
			var request = new ListObjectsV2Request();
			request.BucketName = _bucketName;
			request.Prefix = bookFolder;

			var response = s3.ListObjectsV2(request);

			string idealFileName = $"{idealBaseName}.{extension}".ToLowerInvariant();
			var idealTargets = response.S3Objects.Where(x => x.Key.ToLowerInvariant() == idealFileName);
			if (idealTargets.Any())
			{
				return idealTargets.First().Key;
			}

			foreach (var item in response.S3Objects)
			{
				if (item.Key.ToLowerInvariant().EndsWith($".{extension}".ToLowerInvariant()))
				{
					return item.Key;
				}
			}

			return null;
=======
		public void DeleteDirectory(string folderKey)
		{
			DeleteBookData(_bucketName, folderKey);
>>>>>>> 8b2bdd0b
		}
	}
}<|MERGE_RESOLUTION|>--- conflicted
+++ resolved
@@ -155,7 +155,11 @@
 			}
 		}
 
-<<<<<<< HEAD
+		public void DeleteDirectory(string folderKey)
+		{
+			DeleteBookData(_bucketName, folderKey);
+		}
+
 		public string GetFileWithExtension(string bookFolder, string extension, string idealBaseName="")
 		{
 			var s3 = GetAmazonS3(_bucketName);
@@ -181,11 +185,6 @@
 			}
 
 			return null;
-=======
-		public void DeleteDirectory(string folderKey)
-		{
-			DeleteBookData(_bucketName, folderKey);
->>>>>>> 8b2bdd0b
-		}
+  	}
 	}
 }